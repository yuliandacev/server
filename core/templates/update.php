<ul>
	<li class='update'>
		<?php echo $l->t('Updating ownCloud to version %s, this may take a while.', array($_['version'])); ?><br /><br />
	</li>
<<<<<<< HEAD
</ul>
=======
</ul>
<script>
	$(document).ready(function () {
		var updateEventSource = new OC.EventSource(OC.webroot+'/core/ajax/update.php');
		updateEventSource.listen('success', function(message) {
			$('<span>').append(message).append('<br />').appendTo($('.update'));
		});
		updateEventSource.listen('error', function(message) {
			$('<span>').addClass('error').append(message).append('<br />').appendTo($('.update'));
		});
		updateEventSource.listen('failure', function(message) {
			$('<span>').addClass('error').append(message).append('<br />').appendTo($('.update'));
			$('<span>')
				.addClass('error bold')
				.append('<br />')
				.append(t('core', 'The update was unsuccessful. Please report this issue to the <a href="https://github.com/owncloud/core/issues" target="_blank">ownCloud community</a>.'))
				.appendTo($('.update'));
		});
		updateEventSource.listen('done', function(message) {
			$('<span>').addClass('bold').append('<br />').append(t('core', 'The update was successful. Redirecting you to ownCloud now.')).appendTo($('.update'));
			setTimeout(function () {
				window.location.href = OC.webroot;
			}, 3000);
		});
	});
</script>
>>>>>>> 31d83fdd
<|MERGE_RESOLUTION|>--- conflicted
+++ resolved
@@ -2,33 +2,4 @@
 	<li class='update'>
 		<?php echo $l->t('Updating ownCloud to version %s, this may take a while.', array($_['version'])); ?><br /><br />
 	</li>
-<<<<<<< HEAD
-</ul>
-=======
-</ul>
-<script>
-	$(document).ready(function () {
-		var updateEventSource = new OC.EventSource(OC.webroot+'/core/ajax/update.php');
-		updateEventSource.listen('success', function(message) {
-			$('<span>').append(message).append('<br />').appendTo($('.update'));
-		});
-		updateEventSource.listen('error', function(message) {
-			$('<span>').addClass('error').append(message).append('<br />').appendTo($('.update'));
-		});
-		updateEventSource.listen('failure', function(message) {
-			$('<span>').addClass('error').append(message).append('<br />').appendTo($('.update'));
-			$('<span>')
-				.addClass('error bold')
-				.append('<br />')
-				.append(t('core', 'The update was unsuccessful. Please report this issue to the <a href="https://github.com/owncloud/core/issues" target="_blank">ownCloud community</a>.'))
-				.appendTo($('.update'));
-		});
-		updateEventSource.listen('done', function(message) {
-			$('<span>').addClass('bold').append('<br />').append(t('core', 'The update was successful. Redirecting you to ownCloud now.')).appendTo($('.update'));
-			setTimeout(function () {
-				window.location.href = OC.webroot;
-			}, 3000);
-		});
-	});
-</script>
->>>>>>> 31d83fdd
+</ul>