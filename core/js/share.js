--- conflicted
+++ resolved
@@ -181,23 +181,13 @@
 				html += '<div id="linkPass">';
 				html += '<input id="linkPassText" type="password" placeholder="'+t('core', 'Password')+'" />';
 				html += '</div>';
-<<<<<<< HEAD
-                if (itemType == 'folder') {
+                if (itemType == 'folder' && (possiblePermissions & OC.PERMISSION_CREATE)) {
                     html += '<div id="allowPublicUploadWrapper" style="display:none;">';
                     html += '<input type="checkbox" value="1" name="allowPublicUpload" id="sharingDialogAllowPublicUpload"' + ((allowPublicUploadStatus) ? 'checked="checked"' : '') + ' />';
                     html += '<label for="sharingDialogAllowPublicUpload">' + t('core', 'Allow Public Upload') + '</label>';
                     html += '</div>';
                 }
 				html += '</div><form id="emailPrivateLink" >';
-=======
-				if (possiblePermissions & OC.PERMISSION_CREATE) {
-					html += '<div id="allowPublicUploadWrapper" style="display:none;">';
-					html += '<input type="checkbox" value="1" name="allowPublicUpload" id="sharingDialogAllowPublicUpload"' + ((allowPublicUploadStatus) ? 'checked="checked"' : '') + ' />';
-					html += '<label for="sharingDialogAllowPublicUpload">' + t('core', 'Allow Public Upload') + '</label>';
-					html += '</div>';
-				}
-                html += '</div><form id="emailPrivateLink" >';
->>>>>>> 9c855f7b
 				html += '<input id="email" style="display:none; width:62%;" value="" placeholder="'+t('core', 'Email link to person')+'" type="text" />';
 				html += '<input id="emailButton" style="display:none;" type="submit" value="'+t('core', 'Send')+'" />';
 				html += '</form>';
