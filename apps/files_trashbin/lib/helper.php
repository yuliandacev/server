--- conflicted
+++ resolved
@@ -61,13 +61,8 @@
 				$i['directory'] = '';
 			}
 			$i['permissions'] = \OCP\PERMISSION_READ;
-<<<<<<< HEAD
 			$i['isPreviewAvailable'] = \OC::$server->getPreviewManager()->isMimeSupported($r['mime']);
-			$i['icon'] = \OCA\files\lib\Helper::determineIcon($i);
-=======
-			$i['isPreviewAvailable'] = \OCP\Preview::isMimeSupported($r['mime']);
 			$i['icon'] = \OCA\Files\Helper::determineIcon($i);
->>>>>>> 2d12e527
 			$files[] = $i;
 		}
 
