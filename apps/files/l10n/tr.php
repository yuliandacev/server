<?php $TRANSLATIONS = array(
"There is no error, the file uploaded with success" => "Bir hata yok, dosya başarıyla yüklendi",
<<<<<<< HEAD
=======
"The uploaded file exceeds the upload_max_filesize directive in php.ini: " => "php.ini dosyasında upload_max_filesize ile belirtilen dosya yükleme sınırı aşıldı.",
>>>>>>> 166da88b
"The uploaded file exceeds the MAX_FILE_SIZE directive that was specified in the HTML form" => "Yüklenen dosya HTML formundaki MAX_FILE_SIZE sınırını aşıyor",
"The uploaded file was only partially uploaded" => "Yüklenen dosyanın sadece bir kısmı yüklendi",
"No file was uploaded" => "Hiç dosya yüklenmedi",
"Missing a temporary folder" => "Geçici bir klasör eksik",
"Failed to write to disk" => "Diske yazılamadı",
"Files" => "Dosyalar",
"Unshare" => "Paylaşılmayan",
"Delete" => "Sil",
"Rename" => "İsim değiştir.",
"{new_name} already exists" => "{new_name} zaten mevcut",
"replace" => "değiştir",
"suggest name" => "Öneri ad",
"cancel" => "iptal",
"replaced {new_name}" => "değiştirilen {new_name}",
"undo" => "geri al",
<<<<<<< HEAD
"unshared {files}" => "paylaşılmamış {files}",
"deleted {files}" => "silinen {files}",
=======
"replaced {new_name} with {old_name}" => "{new_name} ismi {old_name} ile değiştirildi",
"unshared {files}" => "paylaşılmamış {files}",
"deleted {files}" => "silinen {files}",
"Invalid name, '\\', '/', '<', '>', ':', '\"', '|', '?' and '*' are not allowed." => "Geçersiz isim, '\\', '/', '<', '>', ':', '\"', '|', '?' ve '*' karakterlerine izin verilmemektedir.",
>>>>>>> 166da88b
"generating ZIP-file, it may take some time." => "ZIP dosyası oluşturuluyor, biraz sürebilir.",
"Unable to upload your file as it is a directory or has 0 bytes" => "Dosyanızın boyutu 0 byte olduğundan veya bir dizin olduğundan yüklenemedi",
"Upload Error" => "Yükleme hatası",
"Close" => "Kapat",
"Pending" => "Bekliyor",
"1 file uploading" => "1 dosya yüklendi",
<<<<<<< HEAD
"Upload cancelled." => "Yükleme iptal edildi.",
"File upload is in progress. Leaving the page now will cancel the upload." => "Dosya yükleme işlemi sürüyor. Şimdi sayfadan ayrılırsanız işleminiz iptal olur.",
=======
"{count} files uploading" => "{count} dosya yükleniyor",
"Upload cancelled." => "Yükleme iptal edildi.",
"File upload is in progress. Leaving the page now will cancel the upload." => "Dosya yükleme işlemi sürüyor. Şimdi sayfadan ayrılırsanız işleminiz iptal olur.",
"Invalid folder name. Usage of \"Shared\" is reserved by Owncloud" => "Geçersiz dizin ismi. \"Shared\" dizini OwnCloud tarafından kullanılmaktadır.",
"{count} files scanned" => "{count} dosya tarandı",
>>>>>>> 166da88b
"error while scanning" => "tararamada hata oluşdu",
"Name" => "Ad",
"Size" => "Boyut",
"Modified" => "Değiştirilme",
"1 folder" => "1 dizin",
"{count} folders" => "{count} dizin",
"1 file" => "1 dosya",
"{count} files" => "{count} dosya",
"File handling" => "Dosya taşıma",
"Maximum upload size" => "Maksimum yükleme boyutu",
"max. possible: " => "mümkün olan en fazla: ",
"Needed for multi-file and folder downloads." => "Çoklu dosya ve dizin indirmesi için gerekli.",
"Enable ZIP-download" => "ZIP indirmeyi aktif et",
"0 is unlimited" => "0 limitsiz demektir",
"Maximum input size for ZIP files" => "ZIP dosyaları için en fazla girdi sayısı",
"Save" => "Kaydet",
"New" => "Yeni",
"Text file" => "Metin dosyası",
"Folder" => "Klasör",
"From link" => "Bağlantıdan",
"Upload" => "Yükle",
"Cancel upload" => "Yüklemeyi iptal et",
"Nothing in here. Upload something!" => "Burada hiçbir şey yok. Birşeyler yükleyin!",
"Download" => "İndir",
"Upload too large" => "Yüklemeniz çok büyük",
"The files you are trying to upload exceed the maximum size for file uploads on this server." => "Yüklemeye çalıştığınız dosyalar bu sunucudaki maksimum yükleme boyutunu aşıyor.",
"Files are being scanned, please wait." => "Dosyalar taranıyor, lütfen bekleyin.",
"Current scanning" => "Güncel tarama"
);<|MERGE_RESOLUTION|>--- conflicted
+++ resolved
@@ -1,9 +1,6 @@
 <?php $TRANSLATIONS = array(
 "There is no error, the file uploaded with success" => "Bir hata yok, dosya başarıyla yüklendi",
-<<<<<<< HEAD
-=======
 "The uploaded file exceeds the upload_max_filesize directive in php.ini: " => "php.ini dosyasında upload_max_filesize ile belirtilen dosya yükleme sınırı aşıldı.",
->>>>>>> 166da88b
 "The uploaded file exceeds the MAX_FILE_SIZE directive that was specified in the HTML form" => "Yüklenen dosya HTML formundaki MAX_FILE_SIZE sınırını aşıyor",
 "The uploaded file was only partially uploaded" => "Yüklenen dosyanın sadece bir kısmı yüklendi",
 "No file was uploaded" => "Hiç dosya yüklenmedi",
@@ -19,31 +16,21 @@
 "cancel" => "iptal",
 "replaced {new_name}" => "değiştirilen {new_name}",
 "undo" => "geri al",
-<<<<<<< HEAD
-"unshared {files}" => "paylaşılmamış {files}",
-"deleted {files}" => "silinen {files}",
-=======
 "replaced {new_name} with {old_name}" => "{new_name} ismi {old_name} ile değiştirildi",
 "unshared {files}" => "paylaşılmamış {files}",
 "deleted {files}" => "silinen {files}",
 "Invalid name, '\\', '/', '<', '>', ':', '\"', '|', '?' and '*' are not allowed." => "Geçersiz isim, '\\', '/', '<', '>', ':', '\"', '|', '?' ve '*' karakterlerine izin verilmemektedir.",
->>>>>>> 166da88b
 "generating ZIP-file, it may take some time." => "ZIP dosyası oluşturuluyor, biraz sürebilir.",
 "Unable to upload your file as it is a directory or has 0 bytes" => "Dosyanızın boyutu 0 byte olduğundan veya bir dizin olduğundan yüklenemedi",
 "Upload Error" => "Yükleme hatası",
 "Close" => "Kapat",
 "Pending" => "Bekliyor",
 "1 file uploading" => "1 dosya yüklendi",
-<<<<<<< HEAD
-"Upload cancelled." => "Yükleme iptal edildi.",
-"File upload is in progress. Leaving the page now will cancel the upload." => "Dosya yükleme işlemi sürüyor. Şimdi sayfadan ayrılırsanız işleminiz iptal olur.",
-=======
 "{count} files uploading" => "{count} dosya yükleniyor",
 "Upload cancelled." => "Yükleme iptal edildi.",
 "File upload is in progress. Leaving the page now will cancel the upload." => "Dosya yükleme işlemi sürüyor. Şimdi sayfadan ayrılırsanız işleminiz iptal olur.",
 "Invalid folder name. Usage of \"Shared\" is reserved by Owncloud" => "Geçersiz dizin ismi. \"Shared\" dizini OwnCloud tarafından kullanılmaktadır.",
 "{count} files scanned" => "{count} dosya tarandı",
->>>>>>> 166da88b
 "error while scanning" => "tararamada hata oluşdu",
 "Name" => "Ad",
 "Size" => "Boyut",
