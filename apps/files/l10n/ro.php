--- conflicted
+++ resolved
@@ -13,11 +13,8 @@
 "Not enough storage available" => "Nu este suficient spațiu disponibil",
 "Invalid directory." => "Director invalid.",
 "Files" => "Fișiere",
-<<<<<<< HEAD
-=======
 "Share" => "Partajează",
 "Delete permanently" => "Stergere permanenta",
->>>>>>> 4ab36142
 "Delete" => "Șterge",
 "Rename" => "Redenumire",
 "Pending" => "În așteptare",
