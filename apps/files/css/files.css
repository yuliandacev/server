/* Copyright (c) 2011, Jan-Christoph Borchardt, http://jancborchardt.net
 This file is licensed under the Affero General Public License version 3 or later.
 See the COPYING-README file. */

/* FILE MENU */
.actions { padding:.3em; float:left; height:2em; }
<<<<<<< HEAD
.actions input, .actions button, .actions .button { margin:0; }
#file_menu { right:0; position:absolute; top:0; }
#file_menu a { display:block; float:left; background-image:none; text-decoration:none; }
.file_upload_form, #file_newfolder_form { display:inline; float: left; margin-left:0; }
#fileSelector, #file_upload_submit, #file_newfolder_submit { display:none; }
.file_upload_wrapper, #file_newfolder_name { background-repeat:no-repeat; background-position:.5em .5em; padding-left:2em; }
.file_upload_wrapper { font-weight:bold; display:-moz-inline-box; /* fallback for older firefox versions*/ display:block; float:left; padding-left:0; overflow:hidden; position:relative; margin:0; margin-left:2px; }
.file_upload_wrapper .file_upload_button_wrapper { position:absolute; top:0; left:0; width:100%; height:100%; cursor:pointer; z-index:1000; }
#new { background-color:#5bb75b; float:left; margin:0; border-right:none; z-index:1010; height:1.3em; }
#new:hover, a.file_upload_button_wrapper:hover + button.file_upload_filename { background-color:#4b964b; }
=======
.actions input, .actions button, .actions .button { margin:0; float:left; }

#new {
	height:17px;  margin:0 0 0 1em; z-index:1010; float:left;
}
>>>>>>> dd5e39ca
#new.active { border-bottom-left-radius:0; border-bottom-right-radius:0; border-bottom:none; }
#new>a { padding:.5em 1.2em .3em; }
#new>ul {
	display:none; position:fixed; min-width:7em; z-index:-1;
	padding:.5em; margin-top:0.075em; margin-left:-.5em; 
	text-align:left;
	background:#f8f8f8; border:1px solid #ddd;
}
#new>ul>li { height:20px; margin:.3em; padding-left:2em; padding-bottom:0.1em;
		background-repeat:no-repeat; cursor:pointer; }
#new>ul>li>p { cursor:pointer; }
#new>ul>li>input { padding:0.3em; margin:-0.3em; }
#new .popup { border-top-left-radius:0; z-index:10; }

#upload { 
	height:27px; padding:0; margin-left:0.2em; overflow:hidden;
}
#upload a {
	position:relative; display:block; width:100%; height:27px;
	cursor:pointer; z-index:1000;
	background-image:url('%webroot%/core/img/actions/upload.svg');
	background-repeat:no-repeat;
	background-position:7px 6px;
}
.file_upload_target { display:none; }
.file_upload_form { display:inline; float:left; margin:0; padding:0; cursor:pointer; overflow:visible; }
#file_upload_start { 
	left:0; top:0; width:28px; height:27px; padding:0;
	font-size:1em;
	-ms-filter:"progid:DXImageTransform.Microsoft.Alpha(Opacity=0)"; filter:alpha(opacity=0); opacity:0;
	z-index:-1; position:relative; cursor:pointer; overflow:hidden;
}

#uploadprogresswrapper { position:absolute; right:13.5em; top:0em; }
#uploadprogresswrapper #uploadprogressbar { position:relative; display:inline-block; width:10em; height:1.5em; top:.4em; }

/* FILE TABLE */

#emptyfolder {
	position:absolute;
	margin:10em 0 0 10em;
	font-size:1.5em; font-weight:bold;
	color:#888; text-shadow:#fff 0 1px 0;
}
table { position:relative; top:37px; width:100%; }
tbody tr { background-color:#fff; height:2.5em; }
tbody tr:hover, tbody tr:active, tbody tr.selected { background-color:#f8f8f8; }
tbody tr.selected { background-color:#eee; }
tbody a { color:#000; }
span.extension, span.uploading, td.date { color:#999; }
span.extension { text-transform:lowercase; -ms-filter:"progid:DXImageTransform.Microsoft.Alpha(Opacity=70)"; filter:alpha(opacity=70); opacity:.7; -webkit-transition:opacity 300ms; -moz-transition:opacity 300ms; -o-transition:opacity 300ms; transition:opacity 300ms; }
tr:hover span.extension { -ms-filter:"progid:DXImageTransform.Microsoft.Alpha(Opacity=100)"; filter:alpha(opacity=100); opacity:1; color:#777; }
table tr.mouseOver td { background-color:#eee; }
table th { height:2em; padding:0 .5em; color:#999; }
table th .name { float:left; margin-left:.5em; }
table th.multiselect { background:#ddd; color:#000; font-weight:bold; }
table th, table td { border-bottom:1px solid #ddd; text-align:left; font-weight:normal; }
table td { border-bottom:1px solid #eee; font-style:normal; background-position:1em .5em; background-repeat:no-repeat; }
table th#headerSize, table td.filesize { width:3em; padding:0 1em; text-align:right; }
table th#headerDate, table td.date { width:11em; padding:0 .1em 0 1em; text-align:left; }
table td.selection, table th.selection, table td.fileaction { width:2em; text-align:center; }
table td.filename a.name { display:block; height:1.5em; vertical-align:middle; margin-left:3em; }
table tr[data-type="dir"] td.filename a.name span.nametext {font-weight:bold; }
table td.filename input.filename { width:100%; cursor:text; }
table td.filename a, table td.login, table td.logout, table td.download, table td.upload, table td.create, table td.delete { padding:.2em .5em .5em 0; }
table td.filename .nametext, .uploadtext, .modified { float:left; padding:.3em 0; }
/* TODO fix usability bug (accidental file/folder selection) */
table td.filename .nametext { overflow:hidden; text-overflow:ellipsis; }
table td.filename .uploadtext { font-weight:normal; margin-left:.5em; }
table td.filename form { font-size:.85em; margin-left:3em; margin-right:3em; }
table thead.fixed tr{ position:fixed; top:6.5em; z-index:49; -moz-box-shadow:0 -3px 7px #ddd; -webkit-box-shadow:0 -3px 7px #ddd; box-shadow:0 -3px 7px #ddd; }
table thead.fixed { height:2em; }
#fileList tr td.filename>input[type="checkbox"]:first-child { -ms-filter:"progid:DXImageTransform.Microsoft.Alpha(Opacity=0)"; filter:alpha(opacity=0); opacity:0; float:left; margin:.7em 0 0 1em; /* bigger clickable area doesn’t work in FF width:2.8em; height:2.4em;*/ -webkit-transition:opacity 200ms; -moz-transition:opacity 200ms; -o-transition:opacity 200ms; transition:opacity 200ms; }
#fileList tr td.filename>input[type="checkbox"]:hover:first-child { -ms-filter:"progid:DXImageTransform.Microsoft.Alpha(Opacity=80)"; filter:alpha(opacity=80); opacity:.8; }
#fileList tr td.filename>input[type="checkbox"]:checked:first-child { -ms-filter:"progid:DXImageTransform.Microsoft.Alpha(Opacity=100)"; filter:alpha(opacity=100); opacity:1; }
#fileList tr td.filename { -webkit-transition:background-image 500ms; -moz-transition:background-image 500ms; -o-transition:background-image 500ms; transition:background-image 500ms; position:relative; }
#select_all { float:left; margin:.3em 0.6em 0 .5em; }
#uploadsize-message,#delete-confirm { display:none; }
.fileactions { position:relative; top:.3em; font-size:.8em; float:right; }
#fileList .fileactions a.action img { position:relative; top:.2em; }
#fileList a.action { display:inline; margin:-.5em 0; padding:1em .5em 1em .5em !important; }
a.action.delete { float:right; }
a.action>img { max-height:16px; max-width:16px; vertical-align:text-bottom; }
.selectedActions { display:none; float:right; }
.selectedActions a { display:inline; margin:-.5em 0; padding:.5em !important; }
.selectedActions a img { position:relative; top:.3em; }


#scanning-message{ top:40%; left:40%; position:absolute; display:none; }
<<<<<<< HEAD
=======

div.crumb a{ padding:0.9em 0 0.7em 0; }
>>>>>>> dd5e39ca
<|MERGE_RESOLUTION|>--- conflicted
+++ resolved
@@ -4,24 +4,11 @@
 
 /* FILE MENU */
 .actions { padding:.3em; float:left; height:2em; }
-<<<<<<< HEAD
-.actions input, .actions button, .actions .button { margin:0; }
-#file_menu { right:0; position:absolute; top:0; }
-#file_menu a { display:block; float:left; background-image:none; text-decoration:none; }
-.file_upload_form, #file_newfolder_form { display:inline; float: left; margin-left:0; }
-#fileSelector, #file_upload_submit, #file_newfolder_submit { display:none; }
-.file_upload_wrapper, #file_newfolder_name { background-repeat:no-repeat; background-position:.5em .5em; padding-left:2em; }
-.file_upload_wrapper { font-weight:bold; display:-moz-inline-box; /* fallback for older firefox versions*/ display:block; float:left; padding-left:0; overflow:hidden; position:relative; margin:0; margin-left:2px; }
-.file_upload_wrapper .file_upload_button_wrapper { position:absolute; top:0; left:0; width:100%; height:100%; cursor:pointer; z-index:1000; }
-#new { background-color:#5bb75b; float:left; margin:0; border-right:none; z-index:1010; height:1.3em; }
-#new:hover, a.file_upload_button_wrapper:hover + button.file_upload_filename { background-color:#4b964b; }
-=======
 .actions input, .actions button, .actions .button { margin:0; float:left; }
 
 #new {
 	height:17px;  margin:0 0 0 1em; z-index:1010; float:left;
 }
->>>>>>> dd5e39ca
 #new.active { border-bottom-left-radius:0; border-bottom-right-radius:0; border-bottom:none; }
 #new>a { padding:.5em 1.2em .3em; }
 #new>ul {
@@ -111,8 +98,5 @@
 
 
 #scanning-message{ top:40%; left:40%; position:absolute; display:none; }
-<<<<<<< HEAD
-=======
 
-div.crumb a{ padding:0.9em 0 0.7em 0; }
->>>>>>> dd5e39ca
+div.crumb a{ padding:0.9em 0 0.7em 0; }