--- conflicted
+++ resolved
@@ -1,8 +1,5 @@
 <?php $TRANSLATIONS = array(
-<<<<<<< HEAD
-=======
 "Deletion failed" => "Feil ved sletting",
 "Password" => "Passord",
->>>>>>> 6163a856
 "Help" => "Hjelp"
 );