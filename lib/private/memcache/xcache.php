--- conflicted
+++ resolved
@@ -55,7 +55,6 @@
 			return false;
 		}
 		if (\OC::$CLI) {
-<<<<<<< HEAD
 			return false;
 		}
 		if (!function_exists('xcache_unset_by_prefix') && ini_get('xcache.admin.enable_auth')) {
@@ -64,18 +63,10 @@
 			// AND administration functions are password-protected.
 			return false;
 		}
-=======
-			return false;
-		}
 		$var_size = (int) ini_get('xcache.var_size');
 		if (!$var_size) {
 			return false;
 		}
 		return true;
 	}
-}
->>>>>>> 277ae281
-
-		return true;
-	}
 }