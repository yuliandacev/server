<?php

/**
 * ownCloud
 *
 * @author Jakob Sack
 * @copyright 2011 Jakob Sack kde@jakobsack.de
 *
 * This library is free software; you can redistribute it and/or
 * modify it under the terms of the GNU AFFERO GENERAL PUBLIC LICENSE
 * License as published by the Free Software Foundation; either
 * version 3 of the License, or any later version.
 *
 * This library is distributed in the hope that it will be useful,
 * but WITHOUT ANY WARRANTY; without even the implied warranty of
 * MERCHANTABILITY or FITNESS FOR A PARTICULAR PURPOSE.  See the
 * GNU AFFERO GENERAL PUBLIC LICENSE for more details.
 *
 * You should have received a copy of the GNU Affero General Public
 * License along with this library.  If not, see <http://www.gnu.org/licenses/>.
 *
 */

class OC_Connector_Sabre_File extends OC_Connector_Sabre_Node implements Sabre_DAV_IFile {

	/**
	 * Updates the data
	 *
	 * The data argument is a readable stream resource.
	 *
	 * After a succesful put operation, you may choose to return an ETag. The
	 * etag must always be surrounded by double-quotes. These quotes must
	 * appear in the actual string you're returning.
	 *
	 * Clients may use the ETag from a PUT request to later on make sure that
	 * when they update the file, the contents haven't changed in the mean
	 * time.
	 *
	 * If you don't plan to store the file byte-by-byte, and you return a
	 * different object on a subsequent GET you are strongly recommended to not
	 * return an ETag, and just return null.
	 *
	 * @param resource $data
	 * @throws Sabre_DAV_Exception_Forbidden
	 * @return string|null
	 */
	public function put($data) {
		$fs = $this->getFS();
		if ($fs->file_exists($this->path) &&
			!$fs->isUpdatable($this->path)) {
			throw new \Sabre_DAV_Exception_Forbidden();
		}

		// throw an exception if encryption was disabled but the files are still encrypted
		if (\OC_Util::encryptedFiles()) {
			throw new \Sabre_DAV_Exception_ServiceUnavailable();
		}

		// chunked handling
		if (isset($_SERVER['HTTP_OC_CHUNKED'])) {
			list(, $name) = \Sabre_DAV_URLUtil::splitPath($this->path);

			$info = OC_FileChunking::decodeName($name);
			if (empty($info)) {
				throw new Sabre_DAV_Exception_NotImplemented();
			}
			$chunk_handler = new OC_FileChunking($info);
			$chunk_handler->store($info['index'], $data);
			if ($chunk_handler->isComplete()) {
				$newPath = $this->path . '/' . $info['name'];
				$chunk_handler->file_assemble($newPath);
				return $this->getETagPropertyForPath($newPath);
			}

			return null;
		}

		// mark file as partial while uploading (ignored by the scanner)
		$partpath = $this->path . '.part';

		try {
			$putOkay = $fs->file_put_contents($partpath, $data);
			if ($putOkay === false) {
				\OC_Log::write('webdav', '\OC\Files\Filesystem::file_put_contents() failed', \OC_Log::ERROR);
				$fs->unlink($partpath);
				// because we have no clue about the cause we can only throw back a 500/Internal Server Error
				throw new Sabre_DAV_Exception();
			}
		} catch (\OCP\Files\NotPermittedException $e) {
			throw new Sabre_DAV_Exception_Forbidden();
		}

		//detect aborted upload
		if (isset ($_SERVER['REQUEST_METHOD']) && $_SERVER['REQUEST_METHOD'] === 'PUT' ) {
			if (isset($_SERVER['CONTENT_LENGTH'])) {
				$expected = $_SERVER['CONTENT_LENGTH'];
				$actual = $fs->filesize($partpath);
				if ($actual != $expected) {
					$fs->unlink($partpath);
					throw new Sabre_DAV_Exception_BadRequest(
						'expected filesize ' . $expected . ' got ' . $actual);
				}
			}
		}

		// rename to correct path
<<<<<<< HEAD
		$fs->rename($partpath, $this->path);
=======
		$renameOkay = \OC\Files\Filesystem::rename($partpath, $this->path);
		$fileExists = \OC\Files\Filesystem::file_exists($this->path);
		if ($renameOkay === false || $fileExists === false) {
			\OC_Log::write('webdav', '\OC\Files\Filesystem::rename() failed', \OC_Log::ERROR);
			\OC\Files\Filesystem::unlink($partpath);
			throw new Sabre_DAV_Exception();
		}

>>>>>>> 5899485c

		// allow sync clients to send the mtime along in a header
		$mtime = OC_Request::hasModificationTime();
		if ($mtime !== false) {
			if($fs->touch($this->path, $mtime)) {
				header('X-OC-MTime: accepted');
			}
		}

		return $this->getETagPropertyForPath($this->path);
	}

	/**
	 * Returns the data
	 *
	 * @return string
	 */
	public function get() {

		//throw exception if encryption is disabled but files are still encrypted
		if (\OC_Util::encryptedFiles()) {
			throw new \Sabre_DAV_Exception_ServiceUnavailable();
		} else {
			return \OC\Files\Filesystem::fopen($this->path, 'rb');
		}

	}

	/**
	 * Delete the current file
	 *
	 * @return void
	 * @throws Sabre_DAV_Exception_Forbidden
	 */
	public function delete() {

		if (!\OC\Files\Filesystem::isDeletable($this->path)) {
			throw new \Sabre_DAV_Exception_Forbidden();
		}
		\OC\Files\Filesystem::unlink($this->path);

	}

	/**
	 * Returns the size of the node, in bytes
	 *
	 * @return int
	 */
	public function getSize() {
		$this->getFileinfoCache();
		if ($this->fileinfo_cache['size'] > -1) {
			return $this->fileinfo_cache['size'];
		} else {
			return null;
		}
	}

	/**
	 * Returns the ETag for a file
	 *
	 * An ETag is a unique identifier representing the current version of the
	 * file. If the file changes, the ETag MUST change.  The ETag is an
	 * arbritrary string, but MUST be surrounded by double-quotes.
	 *
	 * Return null if the ETag can not effectively be determined
	 *
	 * @return mixed
	 */
	public function getETag() {
		$properties = $this->getProperties(array(self::GETETAG_PROPERTYNAME));
		if (isset($properties[self::GETETAG_PROPERTYNAME])) {
			return $properties[self::GETETAG_PROPERTYNAME];
		}
		return null;
	}

	/**
	 * Returns the mime-type for a file
	 *
	 * If null is returned, we'll assume application/octet-stream
	 *
	 * @return mixed
	 */
	public function getContentType() {
		if (isset($this->fileinfo_cache['mimetype'])) {
			return $this->fileinfo_cache['mimetype'];
		}

		return \OC\Files\Filesystem::getMimeType($this->path);

	}
}<|MERGE_RESOLUTION|>--- conflicted
+++ resolved
@@ -28,7 +28,7 @@
 	 *
 	 * The data argument is a readable stream resource.
 	 *
-	 * After a succesful put operation, you may choose to return an ETag. The
+	 * After a successful put operation, you may choose to return an ETag. The
 	 * etag must always be surrounded by double-quotes. These quotes must
 	 * appear in the actual string you're returning.
 	 *
@@ -104,18 +104,13 @@
 		}
 
 		// rename to correct path
-<<<<<<< HEAD
-		$fs->rename($partpath, $this->path);
-=======
-		$renameOkay = \OC\Files\Filesystem::rename($partpath, $this->path);
-		$fileExists = \OC\Files\Filesystem::file_exists($this->path);
+		$renameOkay = $fs->rename($partpath, $this->path);
+		$fileExists = $fs->file_exists($this->path);
 		if ($renameOkay === false || $fileExists === false) {
 			\OC_Log::write('webdav', '\OC\Files\Filesystem::rename() failed', \OC_Log::ERROR);
-			\OC\Files\Filesystem::unlink($partpath);
+			$fs->unlink($partpath);
 			throw new Sabre_DAV_Exception();
 		}
-
->>>>>>> 5899485c
 
 		// allow sync clients to send the mtime along in a header
 		$mtime = OC_Request::hasModificationTime();
