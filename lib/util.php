<?php
/**
 * Class for utility functions
 *
 */

class OC_Util {
	public static $scripts=array();
	public static $styles=array();
	public static $headers=array();
	private static $rootMounted=false;
	private static $fsSetup=false;
	public static $core_styles=array();
	public static $core_scripts=array();

	// Can be set up
	public static function setupFS( $user = '' ) {// configure the initial filesystem based on the configuration
		if(self::$fsSetup) {//setting up the filesystem twice can only lead to trouble
			return false;
		}

		// If we are not forced to load a specific user we load the one that is logged in
		if( $user == "" && OC_User::isLoggedIn()) {
			$user = OC_User::getUser();
		}

		// the filesystem will finish when $user is not empty,
		// mark fs setup here to avoid doing the setup from loading
		// OC_Filesystem
		if ($user != '') {
			self::$fsSetup=true;
		}

		$CONFIG_DATADIRECTORY = OC_Config::getValue( "datadirectory", OC::$SERVERROOT."/data" );
		//first set up the local "root" storage
		if(!self::$rootMounted) {
			\OC\Files\Filesystem::mount('\OC\Files\Storage\Local',array('datadir'=>$CONFIG_DATADIRECTORY),'/');
			self::$rootMounted=true;
		}

		if( $user != "" ) { //if we aren't logged in, there is no use to set up the filesystem
			$user_dir = '/'.$user.'/files';
			$user_root = OC_User::getHome($user);
			$userdirectory = $user_root . '/files';
			if( !is_dir( $userdirectory )) {
				mkdir( $userdirectory, 0755, true );
			}
			//jail the user into his "home" directory
<<<<<<< HEAD
			\OC\Files\Filesystem::mount('\OC\Files\Storage\Local', array('datadir' => $user_root), $user);
			\OC\Files\Filesystem::init($user_dir);
=======
			OC_Filesystem::mount('OC_Filestorage_Local', array('datadir' => $user_root), $user);
			OC_Filesystem::init($user_dir, $user);
>>>>>>> ab944094
			$quotaProxy=new OC_FileProxy_Quota();
			$fileOperationProxy = new OC_FileProxy_FileOperations();
			OC_FileProxy::register($quotaProxy);
			OC_FileProxy::register($fileOperationProxy);
			// Load personal mount config
			self::loadUserMountPoints($user);

			OC_Hook::emit('OC_Filesystem', 'setup', array('user' => $user, 'user_dir' => $user_dir));
		}
	}

	public static function tearDownFS() {
		\OC\Files\Filesystem::tearDown();
		self::$fsSetup=false;
	}
	
	public static function loadUserMountPoints($user) {
		$user_dir = '/'.$user.'/files';
		$user_root = OC_User::getHome($user);
		$userdirectory = $user_root . '/files';
<<<<<<< HEAD
		if (is_file($user_root.'/mount.php')) {
			$mountConfig = include($user_root.'/mount.php');
			if (isset($mountConfig['user'][$user])) {
				foreach ($mountConfig['user'][$user] as $mountPoint => $options) {
					OC_Filesystem::mount($options['class'], $options['options'], $mountPoint);
				}
			}
		
			$mtime=filemtime($user_root.'/mount.php');
			$previousMTime=OC_Preferences::getValue($user,'files','mountconfigmtime',0);
			if($mtime>$previousMTime) {//mount config has changed, filecache needs to be updated
				OC_FileCache::triggerUpdate($user);
				OC_Preferences::setValue($user,'files','mountconfigmtime',$mtime);
			}
=======
		if (is_file($user_root.'/mount.php')) {
			$mountConfig = include $user_root.'/mount.php';
			if (isset($mountConfig['user'][$user])) {
				foreach ($mountConfig['user'][$user] as $mountPoint => $options) {
					OC_Filesystem::mount($options['class'], $options['options'], $mountPoint);
				}
			}
		
			$mtime=filemtime($user_root.'/mount.php');
			$previousMTime=OC_Preferences::getValue($user,'files','mountconfigmtime',0);
			if($mtime>$previousMTime) {//mount config has changed, filecache needs to be updated
				OC_FileCache::triggerUpdate($user);
				OC_Preferences::setValue($user,'files','mountconfigmtime',$mtime);
			}
>>>>>>> ab944094
		}		
	}

	/**
	 * get the current installed version of ownCloud
	 * @return array
	 */
	public static function getVersion() {
		// hint: We only can count up. So the internal version number of ownCloud 4.5 will be 4.90.0. This is not visible to the user
		return array(4,91,00);
	}

	/**
	 * get the current installed version string of ownCloud
	 * @return string
	 */
	public static function getVersionString() {
		return '5.0 pre alpha';
	}

	/**
	 * get the current installed edition of ownCloud. There is the community edition that just returns an empty string and the enterprise edition that returns "Enterprise".
	 * @return string
	 */
	public static function getEditionString() {
			return '';
	}

	/**
	 * add a javascript file
	 *
	 * @param appid  $application
	 * @param filename  $file
	 */
	public static function addScript( $application, $file = null ) {
		if( is_null( $file )) {
			$file = $application;
			$application = "";
		}
		if( !empty( $application )) {
			self::$scripts[] = "$application/js/$file";
		}else{
			self::$scripts[] = "js/$file";
		}
	}

	/**
	 * add a css file
	 *
	 * @param appid  $application
	 * @param filename  $file
	 */
	public static function addStyle( $application, $file = null ) {
		if( is_null( $file )) {
			$file = $application;
			$application = "";
		}
		if( !empty( $application )) {
			self::$styles[] = "$application/css/$file";
		}else{
			self::$styles[] = "css/$file";
		}
	}

	/**
	 * @brief Add a custom element to the header
	 * @param string tag tag name of the element
	 * @param array $attributes array of attributes for the element
	 * @param string $text the text content for the element
	 */
	public static function addHeader( $tag, $attributes, $text='') {
		self::$headers[]=array('tag'=>$tag,'attributes'=>$attributes,'text'=>$text);
	}

	/**
	 * formats a timestamp in the "right" way
	 *
	 * @param int timestamp $timestamp
	 * @param bool dateOnly option to ommit time from the result
	 */
    public static function formatDate( $timestamp,$dateOnly=false) {
		if(isset($_SESSION['timezone'])) {//adjust to clients timezone if we know it
			$systemTimeZone = intval(date('O'));
			$systemTimeZone=(round($systemTimeZone/100,0)*60)+($systemTimeZone%100);
			$clientTimeZone=$_SESSION['timezone']*60;
			$offset=$clientTimeZone-$systemTimeZone;
			$timestamp=$timestamp+$offset*60;
		}
		$l=OC_L10N::get('lib');
		return $l->l($dateOnly ? 'date' : 'datetime', $timestamp);
    }

	/**
	 * Shows a pagenavi widget where you can jump to different pages.
	 *
	 * @param int $pagecount
	 * @param int $page
	 * @param string $url
	 * @return OC_Template
	 */
	public static function getPageNavi($pagecount,$page,$url) {

		$pagelinkcount=8;
		if ($pagecount>1) {
			$pagestart=$page-$pagelinkcount;
			if($pagestart<0) $pagestart=0;
			$pagestop=$page+$pagelinkcount;
			if($pagestop>$pagecount) $pagestop=$pagecount;

			$tmpl = new OC_Template( '', 'part.pagenavi', '' );
			$tmpl->assign('page',$page);
			$tmpl->assign('pagecount',$pagecount);
			$tmpl->assign('pagestart',$pagestart);
			$tmpl->assign('pagestop',$pagestop);
			$tmpl->assign('url',$url);
			return $tmpl;
		}
	}



	/**
	 * check if the current server configuration is suitable for ownCloud
	 * @return array arrays with error messages and hints
	 */
	public static function checkServer() {
		$errors=array();

		$web_server_restart= false;
		//check for database drivers
		if(!(is_callable('sqlite_open') or class_exists('SQLite3')) and !is_callable('mysql_connect') and !is_callable('pg_connect')) {
			$errors[]=array('error'=>'No database drivers (sqlite, mysql, or postgresql) installed.<br/>','hint'=>'');//TODO: sane hint
			$web_server_restart= true;
		}

		//common hint for all file permissons error messages
		$permissionsHint="Permissions can usually be fixed by giving the webserver write access to the ownCloud directory";

		// Check if config folder is writable.
		if(!is_writable(OC::$SERVERROOT."/config/") or !is_readable(OC::$SERVERROOT."/config/")) {
			$errors[]=array('error'=>"Can't write into config directory 'config'",'hint'=>"You can usually fix this by giving the webserver user write access to the config directory in owncloud");
		}

		// Check if there is a writable install folder.
		if(OC_Config::getValue('appstoreenabled', true)) {
			if( OC_App::getInstallPath() === null  || !is_writable(OC_App::getInstallPath()) || !is_readable(OC_App::getInstallPath()) ) {
				$errors[]=array('error'=>"Can't write into apps directory",'hint'=>"You can usually fix this by giving the webserver user write access to the apps directory
				in owncloud or disabling the appstore in the config file.");
			}
		}

		$CONFIG_DATADIRECTORY = OC_Config::getValue( "datadirectory", OC::$SERVERROOT."/data" );
		//check for correct file permissions
		if(!stristr(PHP_OS, 'WIN')) {
			$permissionsModHint="Please change the permissions to 0770 so that the directory cannot be listed by other users.";
			$prems=substr(decoct(@fileperms($CONFIG_DATADIRECTORY)),-3);
			if(substr($prems,-1)!='0') {
				OC_Helper::chmodr($CONFIG_DATADIRECTORY,0770);
				clearstatcache();
				$prems=substr(decoct(@fileperms($CONFIG_DATADIRECTORY)),-3);
				if(substr($prems,2,1)!='0') {
					$errors[]=array('error'=>'Data directory ('.$CONFIG_DATADIRECTORY.') is readable for other users<br/>','hint'=>$permissionsModHint);
				}
			}
			if( OC_Config::getValue( "enablebackup", false )) {
				$CONFIG_BACKUPDIRECTORY = OC_Config::getValue( "backupdirectory", OC::$SERVERROOT."/backup" );
				$prems=substr(decoct(@fileperms($CONFIG_BACKUPDIRECTORY)),-3);
				if(substr($prems,-1)!='0') {
					OC_Helper::chmodr($CONFIG_BACKUPDIRECTORY,0770);
					clearstatcache();
					$prems=substr(decoct(@fileperms($CONFIG_BACKUPDIRECTORY)),-3);
					if(substr($prems,2,1)!='0') {
						$errors[]=array('error'=>'Data directory ('.$CONFIG_BACKUPDIRECTORY.') is readable for other users<br/>','hint'=>$permissionsModHint);
					}
				}
			}
		}else{
			//TODO: permissions checks for windows hosts
		}
		// Create root dir.
		if(!is_dir($CONFIG_DATADIRECTORY)) {
			$success=@mkdir($CONFIG_DATADIRECTORY);
			if(!$success) {
				$errors[]=array('error'=>"Can't create data directory (".$CONFIG_DATADIRECTORY.")",'hint'=>"You can usually fix this by giving the webserver write access to the ownCloud directory '".OC::$SERVERROOT."' (in a terminal, use the command 'chown -R www-data:www-data /path/to/your/owncloud/install/data' ");
			}
		} else if(!is_writable($CONFIG_DATADIRECTORY) or !is_readable($CONFIG_DATADIRECTORY)) {
			$errors[]=array('error'=>'Data directory ('.$CONFIG_DATADIRECTORY.') not writable by ownCloud<br/>','hint'=>$permissionsHint);
		}

		// check if all required php modules are present
		if(!class_exists('ZipArchive')) {
			$errors[]=array('error'=>'PHP module zip not installed.<br/>','hint'=>'Please ask your server administrator to install the module.');
			$web_server_restart= false;
		}

		if(!function_exists('mb_detect_encoding')) {
			$errors[]=array('error'=>'PHP module mb multibyte not installed.<br/>','hint'=>'Please ask your server administrator to install the module.');
			$web_server_restart= false;
		}
		if(!function_exists('ctype_digit')) {
			$errors[]=array('error'=>'PHP module ctype is not installed.<br/>','hint'=>'Please ask your server administrator to install the module.');
			$web_server_restart= false;
		}
		if(!function_exists('json_encode')) {
			$errors[]=array('error'=>'PHP module JSON is not installed.<br/>','hint'=>'Please ask your server administrator to install the module.');
			$web_server_restart= false;
		}
		if(!function_exists('imagepng')) {
			$errors[]=array('error'=>'PHP module GD is not installed.<br/>','hint'=>'Please ask your server administrator to install the module.');
			$web_server_restart= false;
		}
		if(!function_exists('gzencode')) {
			$errors[]=array('error'=>'PHP module zlib is not installed.<br/>','hint'=>'Please ask your server administrator to install the module.');
			$web_server_restart= false;
		}

		if(!function_exists('simplexml_load_string')) {
			$errors[]=array('error'=>'PHP module SimpleXML is not installed.<br/>','hint'=>'Please ask your server administrator to install the module.');
			$web_server_restart= false;
		}
		if(floatval(phpversion())<5.3) {
			$errors[]=array('error'=>'PHP 5.3 is required.<br/>','hint'=>'Please ask your server administrator to update PHP to version 5.3 or higher. PHP 5.2 is no longer supported by ownCloud and the PHP community.');
			$web_server_restart= false;
		}
		if(!defined('PDO::ATTR_DRIVER_NAME')) {
			$errors[]=array('error'=>'PHP PDO module is not installed.<br/>','hint'=>'Please ask your server administrator to install the module.');
			$web_server_restart= false;
		}

		if($web_server_restart) {
			$errors[]=array('error'=>'PHP modules have been installed, but they are still listed as missing?<br/>','hint'=>'Please ask your server administrator to restart the web server.');
		}

		return $errors;
	}

	public static function displayLoginPage($errors = array()) {
		$parameters = array();
		foreach( $errors as $key => $value ) {
			$parameters[$value] = true;
		}
		if (!empty($_POST['user'])) {
			$parameters["username"] =
				OC_Util::sanitizeHTML($_POST['user']).'"';
			$parameters['user_autofocus'] = false;
		} else {
			$parameters["username"] = '';
			$parameters['user_autofocus'] = true;
		}
		if (isset($_REQUEST['redirect_url'])) {
			$redirect_url = OC_Util::sanitizeHTML($_REQUEST['redirect_url']);
		} else {
			$redirect_url = $_SERVER['REQUEST_URI'];
		}
		$parameters['redirect_url'] = $redirect_url;
		OC_Template::printGuestPage("", "login", $parameters);
	}


	/**
	* Check if the app is enabled, redirects to home if not
	*/
	public static function checkAppEnabled($app) {
		if( !OC_App::isEnabled($app)) {
			header( 'Location: '.OC_Helper::linkToAbsolute( '', 'index.php' ));
			exit();
		}
	}

	/**
	* Check if the user is logged in, redirects to home if not. With
	* redirect URL parameter to the request URI.
	*/
	public static function checkLoggedIn() {
		// Check if we are a user
		if( !OC_User::isLoggedIn()) {
			header( 'Location: '.OC_Helper::linkToAbsolute( '', 'index.php', array('redirect_url' => $_SERVER["REQUEST_URI"])));
			exit();
		}
	}

	/**
	* Check if the user is a admin, redirects to home if not
	*/
	public static function checkAdminUser() {
		// Check if we are a user
		self::checkLoggedIn();
		self::verifyUser();
		if( !OC_Group::inGroup( OC_User::getUser(), 'admin' )) {
			header( 'Location: '.OC_Helper::linkToAbsolute( '', 'index.php' ));
			exit();
		}
	}

	/**
	* Check if the user is a subadmin, redirects to home if not
	* @return array $groups where the current user is subadmin
	*/
	public static function checkSubAdminUser() {
		// Check if we are a user
		self::checkLoggedIn();
		self::verifyUser();
		if(OC_Group::inGroup(OC_User::getUser(),'admin')) {
			return true;
		}
		if(!OC_SubAdmin::isSubAdmin(OC_User::getUser())) {
			header( 'Location: '.OC_Helper::linkToAbsolute( '', 'index.php' ));
			exit();
		}
		return true;
	}

	/**
	* Check if the user verified the login with his password in the last 15 minutes
	* If not, the user will be shown a password verification page
	*/
	public static function verifyUser() {
		if(OC_Config::getValue('enhancedauth', false) === true) {
					// Check password to set session
			if(isset($_POST['password'])) {
				if (OC_User::login(OC_User::getUser(), $_POST["password"] ) === true) {
					$_SESSION['verifiedLogin']=time() + OC_Config::getValue('enhancedauthtime', 15 * 60);
				}
			}

		// Check if the user verified his password
			if(!isset($_SESSION['verifiedLogin']) OR $_SESSION['verifiedLogin'] < time()) {
				OC_Template::printGuestPage("", "verify",  array('username' => OC_User::getUser()));
				exit();
			}
		}
	}

	/**
	* Check if the user verified the login with his password
	* @return bool
	*/
	public static function isUserVerified() {
		if(OC_Config::getValue('enhancedauth', false) === true) {
			if(!isset($_SESSION['verifiedLogin']) OR $_SESSION['verifiedLogin'] < time()) {
				return false;
			}
		}
		return true;
	}
	
	/**
	* Redirect to the user default page
	*/
	public static function redirectToDefaultPage() {
		if(isset($_REQUEST['redirect_url']) && (substr($_REQUEST['redirect_url'], 0, strlen(OC::$WEBROOT)) == OC::$WEBROOT || $_REQUEST['redirect_url'][0] == '/')) {
			$location = $_REQUEST['redirect_url'];
		}
		else if (isset(OC::$REQUESTEDAPP) && !empty(OC::$REQUESTEDAPP)) {
			$location = OC_Helper::linkToAbsolute( OC::$REQUESTEDAPP, 'index.php' );
		}
		else {
			$defaultpage = OC_Appconfig::getValue('core', 'defaultpage');
			if ($defaultpage) {
				$location = OC_Helper::makeURLAbsolute(OC::$WEBROOT.'/'.$defaultpage);
			}
			else {
				$location = OC_Helper::linkToAbsolute( 'files', 'index.php' );
			}
		}
		OC_Log::write('core', 'redirectToDefaultPage: '.$location, OC_Log::DEBUG);
		header( 'Location: '.$location );
		exit();
	}

	/**
	 * get an id unqiue for this instance
	 * @return string
	 */
	public static function getInstanceId() {
		$id=OC_Config::getValue('instanceid',null);
		if(is_null($id)) {
			$id=uniqid();
			OC_Config::setValue('instanceid',$id);
		}
		return $id;
	}

	/**
	 * @brief Static lifespan (in seconds) when a request token expires.
	 * @see OC_Util::callRegister()
	 * @see OC_Util::isCallRegistered()
	 * @description
	 * Also required for the client side to compute the piont in time when to
	 * request a fresh token. The client will do so when nearly 97% of the
	 * timespan coded here has expired.
	 */
	public static $callLifespan = 3600; // 3600 secs = 1 hour

	/**
	 * @brief Register an get/post call. Important to prevent CSRF attacks.
	 * @todo Write howto: CSRF protection guide
	 * @return $token Generated token.
	 * @description
	 * Creates a 'request token' (random) and stores it inside the session.
	 * Ever subsequent (ajax) request must use such a valid token to succeed,
	 * otherwise the request will be denied as a protection against CSRF.
	 * The tokens expire after a fixed lifespan.
	 * @see OC_Util::$callLifespan
	 * @see OC_Util::isCallRegistered()
	 */
	public static function callRegister() {
		// generate a random token.
		$token = self::generate_random_bytes(20);

		// store the token together with a timestamp in the session.
		$_SESSION['requesttoken-'.$token]=time();

		// cleanup old tokens garbage collector
		// only run every 20th time so we don't waste cpu cycles
		if(rand(0,20)==0) {
			foreach($_SESSION as $key=>$value) {
				// search all tokens in the session
				if(substr($key,0,12)=='requesttoken') {
					// check if static lifespan has expired
					if($value+self::$callLifespan<time()) {
						// remove outdated tokens
						unset($_SESSION[$key]);
					}
				}
			}
		}
		// return the token
		return($token);
	}

	/**
	 * @brief Check an ajax get/post call if the request token is valid.
	 * @return boolean False if request token is not set or is invalid.
	 * @see OC_Util::$callLifespan
	 * @see OC_Util::calLRegister()
	 */
	public static function isCallRegistered() {
		if(isset($_GET['requesttoken'])) {
			$token=$_GET['requesttoken'];
		}elseif(isset($_POST['requesttoken'])) {
			$token=$_POST['requesttoken'];
		}elseif(isset($_SERVER['HTTP_REQUESTTOKEN'])) {
			$token=$_SERVER['HTTP_REQUESTTOKEN'];
		}else{
			//no token found.
			return false;
		}
		if(isset($_SESSION['requesttoken-'.$token])) {
			$timestamp=$_SESSION['requesttoken-'.$token];
			// check if static lifespan has expired
			if($timestamp+self::$callLifespan<time()) {
				return false;
			}else{
				//token valid
				return true;
			}
		}else{
			return false;
		}
	}

	/**
	 * @brief Check an ajax get/post call if the request token is valid. exit if not.
	 * Todo: Write howto
	 */
	public static function callCheck() {
		if(!OC_Util::isCallRegistered()) {
			exit;
		}
	}

	/**
	 * @brief Public function to sanitize HTML
	 *
	 * This function is used to sanitize HTML and should be applied on any
	 * string or array of strings before displaying it on a web page.
	 *
	 * @param string or array of strings
	 * @return array with sanitized strings or a single sanitized string, depends on the input parameter.
	 */
	public static function sanitizeHTML( &$value ) {
		if (is_array($value) || is_object($value)) array_walk_recursive($value,'OC_Util::sanitizeHTML');
		else $value = htmlentities($value, ENT_QUOTES, 'UTF-8'); //Specify encoding for PHP<5.4
		return $value;
	}


	/**
	 * Check if the htaccess file is working by creating a test file in the data directory and trying to access via http
	 */
	public static function ishtaccessworking() {
		// testdata
		$filename='/htaccesstest.txt';
		$testcontent='testcontent';

		// creating a test file
		$testfile = OC_Config::getValue( "datadirectory", OC::$SERVERROOT."/data" ).'/'.$filename;
		$fp = @fopen($testfile, 'w');
		@fwrite($fp, $testcontent);
		@fclose($fp);

		// accessing the file via http
		$url = OC_Helper::makeURLAbsolute(OC::$WEBROOT.'/data'.$filename);
		$fp = @fopen($url, 'r');
		$content=@fread($fp, 2048);
		@fclose($fp);

		// cleanup
		@unlink($testfile);

		// does it work ?
		if($content==$testcontent) {
			return(false);
		}else{
			return(true);
		}
	}

	/**
	* @brief Generates a cryptographical secure pseudorandom string
	* @param Int with the length of the random string
	* @return String
	* Please also update secureRNG_available if you change something here
	*/
	public static function generate_random_bytes($length = 30) {

		// Try to use openssl_random_pseudo_bytes
		if(function_exists('openssl_random_pseudo_bytes')) {
			$pseudo_byte = bin2hex(openssl_random_pseudo_bytes($length, $strong));
			if($strong == TRUE) {
				return substr($pseudo_byte, 0, $length); // Truncate it to match the length
			}
		}

		// Try to use /dev/urandom
		$fp = @file_get_contents('/dev/urandom', false, null, 0, $length);
		if ($fp !== FALSE) {
			$string = substr(bin2hex($fp), 0, $length);
			return $string;
		}

		// Fallback to mt_rand()
		$characters = '0123456789';
		$characters .= 'abcdefghijklmnopqrstuvwxyz';
		$charactersLength = strlen($characters)-1;
		$pseudo_byte = "";

		// Select some random characters
		for ($i = 0; $i < $length; $i++) {
			$pseudo_byte .= $characters[mt_rand(0, $charactersLength)];
		}
		return $pseudo_byte;
	}

	/**
	* @brief Checks if a secure random number generator is available
	* @return bool
	*/
	public static function secureRNG_available() {

		// Check openssl_random_pseudo_bytes
		if(function_exists('openssl_random_pseudo_bytes')) {
			openssl_random_pseudo_bytes(1, $strong);
			if($strong == TRUE) {
				return true;
			}
		}

		// Check /dev/urandom
		$fp = @file_get_contents('/dev/urandom', false, null, 0, 1);
		if ($fp !== FALSE) {
			return true;
		}

		return false;
	}
}<|MERGE_RESOLUTION|>--- conflicted
+++ resolved
@@ -46,13 +46,9 @@
 				mkdir( $userdirectory, 0755, true );
 			}
 			//jail the user into his "home" directory
-<<<<<<< HEAD
 			\OC\Files\Filesystem::mount('\OC\Files\Storage\Local', array('datadir' => $user_root), $user);
-			\OC\Files\Filesystem::init($user_dir);
-=======
-			OC_Filesystem::mount('OC_Filestorage_Local', array('datadir' => $user_root), $user);
-			OC_Filesystem::init($user_dir, $user);
->>>>>>> ab944094
+			\OC\Files\Filesystem::init($user_dir, $user);
+
 			$quotaProxy=new OC_FileProxy_Quota();
 			$fileOperationProxy = new OC_FileProxy_FileOperations();
 			OC_FileProxy::register($quotaProxy);
@@ -73,37 +69,19 @@
 		$user_dir = '/'.$user.'/files';
 		$user_root = OC_User::getHome($user);
 		$userdirectory = $user_root . '/files';
-<<<<<<< HEAD
 		if (is_file($user_root.'/mount.php')) {
-			$mountConfig = include($user_root.'/mount.php');
+			$mountConfig = include $user_root.'/mount.php';
 			if (isset($mountConfig['user'][$user])) {
 				foreach ($mountConfig['user'][$user] as $mountPoint => $options) {
-					OC_Filesystem::mount($options['class'], $options['options'], $mountPoint);
+					\OC\Files\Filesystem::mount($options['class'], $options['options'], $mountPoint);
 				}
 			}
 		
 			$mtime=filemtime($user_root.'/mount.php');
 			$previousMTime=OC_Preferences::getValue($user,'files','mountconfigmtime',0);
 			if($mtime>$previousMTime) {//mount config has changed, filecache needs to be updated
-				OC_FileCache::triggerUpdate($user);
 				OC_Preferences::setValue($user,'files','mountconfigmtime',$mtime);
 			}
-=======
-		if (is_file($user_root.'/mount.php')) {
-			$mountConfig = include $user_root.'/mount.php';
-			if (isset($mountConfig['user'][$user])) {
-				foreach ($mountConfig['user'][$user] as $mountPoint => $options) {
-					OC_Filesystem::mount($options['class'], $options['options'], $mountPoint);
-				}
-			}
-		
-			$mtime=filemtime($user_root.'/mount.php');
-			$previousMTime=OC_Preferences::getValue($user,'files','mountconfigmtime',0);
-			if($mtime>$previousMTime) {//mount config has changed, filecache needs to be updated
-				OC_FileCache::triggerUpdate($user);
-				OC_Preferences::setValue($user,'files','mountconfigmtime',$mtime);
-			}
->>>>>>> ab944094
 		}		
 	}
 
