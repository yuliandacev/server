--- conflicted
+++ resolved
@@ -212,10 +212,7 @@
 				self::addSendfileHeader($filename);
 			}else{
 				header('Content-Type: '.OC_Filesystem::getMimeType($filename));
-<<<<<<< HEAD
-=======
 				header("Content-Length: ".OC_Filesystem::filesize($filename));
->>>>>>> 166da88b
 				$storage = OC_Filesystem::getStorage($filename);
 				if ($storage instanceof OC_Filestorage_Local) {
 					self::addSendfileHeader(OC_Filesystem::getLocalFile($filename));
