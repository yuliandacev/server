--- conflicted
+++ resolved
@@ -1,610 +1,9 @@
 <?php
+
 /**
-<<<<<<< HEAD
  * Copyright (c) 2012 Robin Appelman <icewind@owncloud.com>
  * This file is licensed under the Affero General Public License version 3 or
  * later.
  * See the COPYING-README file. */
-=======
- * Class to provide access to ownCloud filesystem via a "view", and methods for
- * working with files within that view (e.g. read, write, delete, etc.). Each
- * view is restricted to a set of directories via a virtual root. The default view
- * uses the currently logged in user's data directory as root (parts of
- * OC_Filesystem are merely a wrapper for OC_FilesystemView).
- *
- * Apps that need to access files outside of the user data folders (to modify files
- * belonging to a user other than the one currently logged in, for example) should
- * use this class directly rather than using OC_Filesystem, or making use of PHP's
- * built-in file manipulation functions. This will ensure all hooks and proxies
- * are triggered correctly.
- *
- * Filesystem functions are not called directly; they are passed to the correct
- * OC_Filestorage object
- */
-
-class OC_FilesystemView {
-	private $fakeRoot='';
-	private $internal_path_cache=array();
-	private $storage_cache=array();
-
-	public function __construct($root) {
-		$this->fakeRoot=$root;
-	}
-
-	public function getAbsolutePath($path = '/') {
-		if(!$path || $path[0]!=='/') {
-			$path='/'.$path;
-		}
-		return $this->fakeRoot.$path;
-	}
-
-	/**
-	* change the root to a fake toor
-	* @param  string  fakeRoot
-	* @return bool
-	*/
-	public function chroot($fakeRoot) {
-		if(!$fakeRoot=='') {
-			if($fakeRoot[0]!=='/') {
-				$fakeRoot='/'.$fakeRoot;
-			}
-		}
-		$this->fakeRoot=$fakeRoot;
-	}
-
-	/**
-	 * get the fake root
-	 * @return string
-	 */
-	public function getRoot() {
-		return $this->fakeRoot;
-	}
-
-	/**
-	* get the part of the path relative to the mountpoint of the storage it's stored in
-	* @param  string  path
-	* @return bool
-	*/
-	public function getInternalPath($path) {
-		if (!isset($this->internal_path_cache[$path])) {
-			$this->internal_path_cache[$path] = OC_Filesystem::getInternalPath($this->getAbsolutePath($path));
-		}
-		return $this->internal_path_cache[$path];
-	}
-
-	/**
-	 * get path relative to the root of the view
-	 * @param string path
-	 * @return string
-	 */
-	public function getRelativePath($path) {
-		if($this->fakeRoot=='') {
-			return $path;
-		}
-		if(strpos($path, $this->fakeRoot)!==0) {
-			return null;
-		}else{
-			$path=substr($path, strlen($this->fakeRoot));
-			if(strlen($path)===0) {
-				return '/';
-			}else{
-				return $path;
-			}
-		}
-	}
-
-	/**
-	* get the storage object for a path
-	* @param string path
-	* @return OC_Filestorage
-	*/
-	public function getStorage($path) {
-		if (!isset($this->storage_cache[$path])) {
-			$this->storage_cache[$path] = OC_Filesystem::getStorage($this->getAbsolutePath($path));
-		}
-		return $this->storage_cache[$path];
-	}
-
-	/**
-	* get the mountpoint of the storage object for a path
-	( note: because a storage is not always mounted inside the fakeroot, the returned mountpoint is relative to the absolute root of the filesystem and doesn't take the chroot into account
-	*
-	* @param string path
-	* @return string
-	*/
-	public function getMountPoint($path) {
-		return OC_Filesystem::getMountPoint($this->getAbsolutePath($path));
-	}
-
-	/**
-	* return the path to a local version of the file
-	* we need this because we can't know if a file is stored local or not from outside the filestorage and for some purposes a local file is needed
-	* @param string path
-	* @return string
-	*/
-	public function getLocalFile($path) {
-		$parent=substr($path, 0, strrpos($path, '/'));
-		if(OC_Filesystem::isValidPath($parent) and $storage=$this->getStorage($path)) {
-			return $storage->getLocalFile($this->getInternalPath($path));
-		}
-	}
-	/**
-	 * @param string path
-	 * @return string
-	 */
-	public function getLocalFolder($path) {
-		$parent=substr($path, 0, strrpos($path, '/'));
-		if(OC_Filesystem::isValidPath($parent) and $storage=$this->getStorage($path)) {
-			return $storage->getLocalFolder($this->getInternalPath($path));
-		}
-	}
-
-	/**
-	 * the following functions operate with arguments and return values identical
-	 * to those of their PHP built-in equivalents. Mostly they are merely wrappers
-	 * for OC_Filestorage via basicOperation().
-	 */
-	public function mkdir($path) {
-		return $this->basicOperation('mkdir', $path, array('create', 'write'));
-	}
-	public function rmdir($path) {
-		return $this->basicOperation('rmdir', $path, array('delete'));
-	}
-	public function opendir($path) {
-		return $this->basicOperation('opendir', $path, array('read'));
-	}
-	public function readdir($handle) {
-		$fsLocal= new OC_Filestorage_Local( array( 'datadir' => '/' ) );
-		return $fsLocal->readdir( $handle );
-	}
-	public function is_dir($path) {
-		if($path=='/') {
-			return true;
-		}
-		return $this->basicOperation('is_dir', $path);
-	}
-	public function is_file($path) {
-		if($path=='/') {
-			return false;
-		}
-		return $this->basicOperation('is_file', $path);
-	}
-	public function stat($path) {
-		return $this->basicOperation('stat', $path);
-	}
-	public function filetype($path) {
-		return $this->basicOperation('filetype', $path);
-	}
-	public function filesize($path) {
-		return $this->basicOperation('filesize', $path);
-	}
-	public function readfile($path) {
-		OC_Util::obEnd();
-		$handle=$this->fopen($path, 'rb');
-		if ($handle) {
-			$chunkSize = 8192;// 8 MB chunks
-			while (!feof($handle)) {
-				echo fread($handle, $chunkSize);
-				flush();
-			}
-			$size=$this->filesize($path);
-			return $size;
-		}
-		return false;
-	}
-	/**
-	* @deprecated Replaced by isReadable() as part of CRUDS
-	*/
-	public function is_readable($path) {
-		return $this->basicOperation('isReadable', $path);
-	}
-	/**
-	* @deprecated Replaced by isCreatable(), isUpdatable(), isDeletable() as part of CRUDS
-	*/
-	public function is_writable($path) {
-		return $this->basicOperation('isUpdatable', $path);
-	}
-	public function isCreatable($path) {
-		return $this->basicOperation('isCreatable', $path);
-	}
-	public function isReadable($path) {
-		return $this->basicOperation('isReadable', $path);
-	}
-	public function isUpdatable($path) {
-		return $this->basicOperation('isUpdatable', $path);
-	}
-	public function isDeletable($path) {
-		return $this->basicOperation('isDeletable', $path);
-	}
-	public function isSharable($path) {
-		return $this->basicOperation('isSharable', $path);
-	}
-	public function file_exists($path) {
-		if($path=='/') {
-			return true;
-		}
-		return $this->basicOperation('file_exists', $path);
-	}
-	public function filectime($path) {
-		return $this->basicOperation('filectime', $path);
-	}
-	public function filemtime($path) {
-		return $this->basicOperation('filemtime', $path);
-	}
-	public function touch($path, $mtime=null) {
-		if(!is_null($mtime) and !is_numeric($mtime)) {
-			$mtime = strtotime($mtime);
-		}
-		return $this->basicOperation('touch', $path, array('write'), $mtime);
-	}
-	public function file_get_contents($path) {
-		return $this->basicOperation('file_get_contents', $path, array('read'));
-	}
-	public function file_put_contents($path, $data) {
-		if(is_resource($data)) {//not having to deal with streams in file_put_contents makes life easier
-			$absolutePath = OC_Filesystem::normalizePath($this->getAbsolutePath($path));
-			if (OC_FileProxy::runPreProxies('file_put_contents', $absolutePath, $data) && OC_Filesystem::isValidPath($path)) {
-				$path = $this->getRelativePath($absolutePath);
-				$exists = $this->file_exists($path);
-				$run = true;
-				if( $this->fakeRoot==OC_Filesystem::getRoot() ) {
-					if(!$exists) {
-						OC_Hook::emit(
-							OC_Filesystem::CLASSNAME,
-							OC_Filesystem::signal_create,
-							array(
-								OC_Filesystem::signal_param_path => $path,
-								OC_Filesystem::signal_param_run => &$run
-							)
-						);
-					}
-					OC_Hook::emit(
-						OC_Filesystem::CLASSNAME,
-						OC_Filesystem::signal_write,
-						array(
-							OC_Filesystem::signal_param_path => $path,
-							OC_Filesystem::signal_param_run => &$run
-						)
-					);
-				}
-				if(!$run) {
-					return false;
-				}
-				$target=$this->fopen($path, 'w');
-				if($target) {
-					$count=OC_Helper::streamCopy($data, $target);
-					fclose($target);
-					fclose($data);
-					if( $this->fakeRoot==OC_Filesystem::getRoot() ) {
-						if(!$exists) {
-							OC_Hook::emit(
-								OC_Filesystem::CLASSNAME,
-								OC_Filesystem::signal_post_create,
-								array( OC_Filesystem::signal_param_path => $path)
-							);
-						}
-						OC_Hook::emit(
-							OC_Filesystem::CLASSNAME,
-							OC_Filesystem::signal_post_write,
-							array( OC_Filesystem::signal_param_path => $path)
-						);
-					}
-					OC_FileProxy::runPostProxies('file_put_contents', $absolutePath, $count);
-					return $count > 0;
-				}else{
-					return false;
-				}
-			}
-		}else{
-			return $this->basicOperation('file_put_contents', $path, array('create', 'write'), $data);
-		}
-	}
-	public function unlink($path) {
-		return $this->basicOperation('unlink', $path, array('delete'));
-	}
-	public function deleteAll( $directory, $empty = false ) {
-		return $this->basicOperation( 'deleteAll', $directory, array('delete'), $empty );
-	}
-	public function rename($path1, $path2) {
-		$postFix1=(substr($path1, -1, 1)==='/')?'/':'';
-		$postFix2=(substr($path2, -1, 1)==='/')?'/':'';
-		$absolutePath1 = OC_Filesystem::normalizePath($this->getAbsolutePath($path1));
-		$absolutePath2 = OC_Filesystem::normalizePath($this->getAbsolutePath($path2));
-		if(OC_FileProxy::runPreProxies('rename', $absolutePath1, $absolutePath2) and OC_Filesystem::isValidPath($path2)) {
-			$path1 = $this->getRelativePath($absolutePath1);
-			$path2 = $this->getRelativePath($absolutePath2);
-
-			if($path1 == null or $path2 == null) {
-				return false;
-			}
-			$run=true;
-			if( $this->fakeRoot==OC_Filesystem::getRoot() ) {
-				OC_Hook::emit(
-					OC_Filesystem::CLASSNAME, OC_Filesystem::signal_rename,
-						array(
-							OC_Filesystem::signal_param_oldpath => $path1,
-							OC_Filesystem::signal_param_newpath => $path2,
-							OC_Filesystem::signal_param_run => &$run
-						)
-				);
-			}
-			if($run) {
-				$mp1 = $this->getMountPoint($path1.$postFix1);
-				$mp2 = $this->getMountPoint($path2.$postFix2);
-				if($mp1 == $mp2) {
-					if($storage = $this->getStorage($path1)) {
-						$result = $storage->rename($this->getInternalPath($path1.$postFix1), $this->getInternalPath($path2.$postFix2));
-					}
-				} else {
-					$source = $this->fopen($path1.$postFix1, 'r');
-					$target = $this->fopen($path2.$postFix2, 'w');
-					$count = OC_Helper::streamCopy($source, $target);
-					$storage1 = $this->getStorage($path1);
-					$storage1->unlink($this->getInternalPath($path1.$postFix1));
-					$result = $count>0;
-				}
-				if( $this->fakeRoot==OC_Filesystem::getRoot() ) {
-					OC_Hook::emit(
-						OC_Filesystem::CLASSNAME,
-						OC_Filesystem::signal_post_rename,
-						array(
-							OC_Filesystem::signal_param_oldpath => $path1,
-							OC_Filesystem::signal_param_newpath => $path2
-						)
-					);
-				}
-				return $result;
-			}
-		}
-	}
-	public function copy($path1, $path2) {
-		$postFix1=(substr($path1, -1, 1)==='/')?'/':'';
-		$postFix2=(substr($path2, -1, 1)==='/')?'/':'';
-		$absolutePath1 = OC_Filesystem::normalizePath($this->getAbsolutePath($path1));
-		$absolutePath2 = OC_Filesystem::normalizePath($this->getAbsolutePath($path2));
-		if(OC_FileProxy::runPreProxies('copy', $absolutePath1, $absolutePath2) and OC_Filesystem::isValidPath($path2)) {
-			$path1 = $this->getRelativePath($absolutePath1);
-			$path2 = $this->getRelativePath($absolutePath2);
-
-			if($path1 == null or $path2 == null) {
-				return false;
-			}
-			$run=true;
-			if( $this->fakeRoot==OC_Filesystem::getRoot() ) {
-				OC_Hook::emit(
-					OC_Filesystem::CLASSNAME,
-					OC_Filesystem::signal_copy,
-					array(
-						OC_Filesystem::signal_param_oldpath => $path1,
-						OC_Filesystem::signal_param_newpath=>$path2,
-						OC_Filesystem::signal_param_run => &$run
-					)
-				);
-				$exists=$this->file_exists($path2);
-				if($run and !$exists) {
-					OC_Hook::emit(
-						OC_Filesystem::CLASSNAME,
-						OC_Filesystem::signal_create,
-						array(
-							OC_Filesystem::signal_param_path => $path2,
-							OC_Filesystem::signal_param_run => &$run
-						)
-					);
-				}
-				if($run) {
-					OC_Hook::emit(
-						OC_Filesystem::CLASSNAME,
-						OC_Filesystem::signal_write,
-						array(
-							OC_Filesystem::signal_param_path => $path2,
-							OC_Filesystem::signal_param_run => &$run
-						)
-					);
-				}
-			}
-			if($run) {
-				$mp1=$this->getMountPoint($path1.$postFix1);
-				$mp2=$this->getMountPoint($path2.$postFix2);
-				if($mp1 == $mp2) {
-					if($storage = $this->getStorage($path1.$postFix1)) {
-						$result=$storage->copy($this->getInternalPath($path1.$postFix1), $this->getInternalPath($path2.$postFix2));
-					}
-				} else {
-					$source = $this->fopen($path1.$postFix1, 'r');
-					$target = $this->fopen($path2.$postFix2, 'w');
-					$result = OC_Helper::streamCopy($source, $target);
-				}
-				if( $this->fakeRoot==OC_Filesystem::getRoot() ) {
-					OC_Hook::emit(
-						OC_Filesystem::CLASSNAME,
-						OC_Filesystem::signal_post_copy,
-						array(
-							OC_Filesystem::signal_param_oldpath => $path1,
-							OC_Filesystem::signal_param_newpath=>$path2
-						)
-					);
-					if(!$exists) {
-						OC_Hook::emit(
-							OC_Filesystem::CLASSNAME,
-							OC_Filesystem::signal_post_create,
-							array(OC_Filesystem::signal_param_path => $path2)
-						);
-					}
-					OC_Hook::emit(
-						OC_Filesystem::CLASSNAME,
-						OC_Filesystem::signal_post_write,
-						array( OC_Filesystem::signal_param_path => $path2)
-					);
-				} else { // no real copy, file comes from somewhere else, e.g. version rollback -> just update the file cache and the webdav properties without all the other post_write actions
-					OC_FileCache_Update::update($path2, $this->fakeRoot);
-					OC_Filesystem::removeETagHook(array("path" => $path2), $this->fakeRoot);
-				}
-				return $result;
-			}
-		}
-	}
-	public function fopen($path, $mode) {
-		$hooks=array();
-		switch($mode) {
-			case 'r':
-			case 'rb':
-				$hooks[]='read';
-				break;
-			case 'r+':
-			case 'rb+':
-			case 'w+':
-			case 'wb+':
-			case 'x+':
-			case 'xb+':
-			case 'a+':
-			case 'ab+':
-				$hooks[]='read';
-				$hooks[]='write';
-				break;
-			case 'w':
-			case 'wb':
-			case 'x':
-			case 'xb':
-			case 'a':
-			case 'ab':
-				$hooks[]='write';
-				break;
-			default:
-				OC_Log::write('core', 'invalid mode ('.$mode.') for '.$path, OC_Log::ERROR);
-		}
-
-		return $this->basicOperation('fopen', $path, $hooks, $mode);
-	}
-	public function toTmpFile($path) {
-		if(OC_Filesystem::isValidPath($path)) {
-			$source = $this->fopen($path, 'r');
-			if($source) {
-				$extension='';
-				$extOffset=strpos($path, '.');
-				if($extOffset !== false) {
-					$extension=substr($path, strrpos($path, '.'));
-				}
-				$tmpFile = OC_Helper::tmpFile($extension);
-				file_put_contents($tmpFile, $source);
-				return $tmpFile;
-			}
-		}
-	}
-	public function fromTmpFile($tmpFile, $path) {
-		if(OC_Filesystem::isValidPath($path)) {
-			if(!$tmpFile) {
-				debug_print_backtrace();
-			}
-			$source=fopen($tmpFile, 'r');
-			if($source) {
-				$this->file_put_contents($path, $source);
-				unlink($tmpFile);
-				return true;
-			} else {
-			}
-		} else {
-			return false;
-		}
-	}
-
-	public function getMimeType($path) {
-		return $this->basicOperation('getMimeType', $path);
-	}
-	public function hash($type, $path, $raw = false) {
-		$postFix=(substr($path, -1, 1)==='/')?'/':'';
-		$absolutePath = OC_Filesystem::normalizePath($this->getAbsolutePath($path));
-		if (OC_FileProxy::runPreProxies('hash', $absolutePath) && OC_Filesystem::isValidPath($path)) {
-			$path = $this->getRelativePath($absolutePath);
-			if ($path == null) {
-				return false;
-			}
-			if (OC_Filesystem::$loaded && $this->fakeRoot == OC_Filesystem::getRoot()) {
-				OC_Hook::emit(
-					OC_Filesystem::CLASSNAME,
-					OC_Filesystem::signal_read,
-					array( OC_Filesystem::signal_param_path => $path)
-				);
-			}
-			if ($storage = $this->getStorage($path.$postFix)) {
-				$result = $storage->hash($type, $this->getInternalPath($path.$postFix), $raw);
-				$result = OC_FileProxy::runPostProxies('hash', $absolutePath, $result);
-				return $result;
-			}
-		}
-		return null;
-	}
-
-	public function free_space($path='/') {
-		return $this->basicOperation('free_space', $path);
-	}
-
-	/**
-	 * @brief abstraction layer for basic filesystem functions: wrapper for OC_Filestorage
-	 * @param string $operation
-	 * @param string #path
-	 * @param array (optional) hooks
-	 * @param mixed (optional) $extraParam
-	 * @return mixed
-	 *
-	 * This method takes requests for basic filesystem functions (e.g. reading & writing
-	 * files), processes hooks and proxies, sanitises paths, and finally passes them on to
-	 * OC_Filestorage for delegation to a storage backend for execution
-	 */
-	private function basicOperation($operation, $path, $hooks=array(), $extraParam=null) {
-		$postFix=(substr($path, -1, 1)==='/')?'/':'';
-		$absolutePath = OC_Filesystem::normalizePath($this->getAbsolutePath($path));
-		if(OC_FileProxy::runPreProxies($operation, $absolutePath, $extraParam) and OC_Filesystem::isValidPath($path)) {
-			$path = $this->getRelativePath($absolutePath);
-			if($path == null) {
-				return false;
-			}
-			$internalPath = $this->getInternalPath($path.$postFix);
-			$run=$this->runHooks($hooks, $path);
-			if($run and $storage = $this->getStorage($path.$postFix)) {
-				if(!is_null($extraParam)) {
-					$result = $storage->$operation($internalPath, $extraParam);
-				} else {
-					$result = $storage->$operation($internalPath);
-				}
-				$result = OC_FileProxy::runPostProxies($operation, $this->getAbsolutePath($path), $result);
-				if(OC_Filesystem::$loaded and $this->fakeRoot==OC_Filesystem::getRoot()) {
-					if($operation!='fopen') {//no post hooks for fopen, the file stream is still open
-						$this->runHooks($hooks, $path, true);
-					}
-				}
-				return $result;
-			}
-		}
-		return null;
-	}
-
-	private function runHooks($hooks, $path, $post=false) {
-		$prefix=($post)?'post_':'';
-		$run=true;
-		if(OC_Filesystem::$loaded and $this->fakeRoot==OC_Filesystem::getRoot()) {
-			foreach($hooks as $hook) {
-				if($hook!='read') {
-					OC_Hook::emit(
-						OC_Filesystem::CLASSNAME,
-						$prefix.$hook,
-						array(
-							OC_Filesystem::signal_param_run => &$run,
-							OC_Filesystem::signal_param_path => $path
-						)
-					);
-				} elseif(!$post) {
-					OC_Hook::emit(
-						OC_Filesystem::CLASSNAME,
-						$prefix.$hook,
-						array(
-							OC_Filesystem::signal_param_path => $path
-						)
-					);
-				}
-			}
-		}
-		return $run;
-	}
->>>>>>> 9b709fa9
 
 class OC_FilesystemView extends \OC\Files\View {}